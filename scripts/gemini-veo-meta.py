"""This script generates multi-scene videos using the Veo 3 model.

This script demonstrates how to generate a short video or vlog from an idea.
It works in 5 main steps:
1. Based on an idea, it generates a series of scene prompts using Gemini 2.5.
2. Generates a Image based on the first scene using Imagen 3
3. For each scene prompt Veo 3 (fast) generates a video clip.
4. Uses Gemini 2.0 image editing to make sure the starting images fits the scenes
5. Combine the individual video clips into a single final video using MoviePy

To use this script, install the necessary libraries:
    uv pip install pillow google-genai pydantic moviepy

Then, run the script from your terminal:
    python examples/gemini-veo-meta.py
"""

# pip install pillow google-genai pydantic moviepy

from io import BytesIO
import json
<<<<<<< HEAD
=======
import os
import re
>>>>>>> 7f3a7537
import time
from google import genai
from google.genai import types
from pydantic import BaseModel
from moviepy import VideoFileClip, concatenate_videoclips
from PIL import Image
import logging

# Configure logging to show info from this script, and warnings from others.
logging.basicConfig(
    level=logging.WARNING, format="%(asctime)s - %(levelname)s - %(message)s"
)
logger = logging.getLogger(__name__)
logger.setLevel(logging.INFO)

# Import the environment loader utility
from env_loader import load_env_from_base, get_env_var

# Load environment variables from .env file
load_env_from_base()

# Create Gemini client with API key
api_key = get_env_var("GEMINI_API_KEY", required=True)
client = genai.Client(api_key=api_key)

import pydantic
from typing import List, Optional

# Basic types for validation
from pydantic import BaseModel, Field, AnyUrl


class Shot(BaseModel):
    """Technical camera details for a specific clip."""

    composition: str = Field(
        ...,
        description="How the shot is framed and the lens used. Examples: 'Medium close-up, 35mm lens, deep focus, smooth gimbal', 'Extreme wide shot, 14mm lens, drone establishing shot with slow reveal', 'Dutch angle, 85mm portrait lens, handheld with intentional camera shake', 'Over-the-shoulder shot, 50mm lens, shallow depth of field'.",
    )
    camera_motion: str = Field(
        None,
        description="Describes the movement of the camera during the shot. Examples: 'slow dolly-in 60 cm', 'fast-paced tracking shot following the subject', 'static tripod shot with no movement', 'smooth jib arm crane movement from low to high', 'handheld push-in with slight wobble', 'circular dolly around subject'.",
    )
    frame_rate: str = Field(
        "24 fps",
        description="Frames per second, defining the motion look (24fps is cinematic). Examples: '24 fps', '60 fps for slow-motion effect', '120 fps for extreme slow motion', '12 fps for vintage or stop-motion feel'.",
    )
    film_grain: float = Field(
        None,
        description="Adds a stylistic film grain effect (0=none, higher values=more grain). Examples: 0.05, 0.15, 0.0, 0.3.",
    )
    camera: str = Field(
        ...,
        description="Camera lens, shot type, and equipment style for this clip. Examples: 'smooth gimbal 35mm', 'handheld iPhone with anamorphic lens adapter', 'RED camera on Steadicam rig', 'vintage 16mm film camera with prime lens'.",
    )


class Subject(BaseModel):
    """Describes the character's appearance and wardrobe within a specific clip."""

    description: str = Field(
        ...,
        description="A full, descriptive prompt of the character for this shot. Examples: 'Nyx Cipher — 27-year-old, 173 cm, toned-athletic build; deep-bronze skin glistening with water; jet-black slicked-back hair; almond hazel eyes behind mirrored sunglasses; small star tattoo behind right ear; wearing metallic-coral bikini and gold hoop earrings', 'Marcus Chen — 45-year-old chef, 180 cm, sturdy build; weathered hands from years of cooking; salt-and-pepper beard; warm brown eyes with laugh lines; wearing pristine white chef's coat with rolled sleeves', 'Luna-7 — ageless android appearing 25, 165 cm, sleek synthetic build; luminescent pale blue skin with circuit patterns; chrome-silver hair in geometric bob; violet LED eyes; wearing form-fitting matte black bodysuit with glowing accents'.",
    )
    wardrobe: str = Field(
        ...,
        description="The specific outfit worn in this clip. This can be based on the character's default_outfit. Examples: 'metallic-coral bikini, mirrored sunglasses, gold hoop earrings', 'weathered leather jacket, ripped jeans, combat boots, fingerless gloves', 'flowing emerald silk gown with intricate beadwork, diamond tiara', 'tactical gear with kevlar vest, utility belt, night vision goggles'.",
    )


class Scene(BaseModel):
    """Describes the setting and environment of the clip."""

    location: str = Field(
        ...,
        description="The physical place where the scene occurs. Examples: 'rooftop infinity pool overlooking a neon-tropic city skyline', 'abandoned Victorian mansion with overgrown ivy and broken windows', 'bustling Tokyo street market during cherry blossom season', 'underground speakeasy with dim lighting and jazz atmosphere'.",
    )
    time_of_day: str = Field(
        "mid-day",
        description="The time of day, which heavily influences lighting. Examples: 'mid-day', 'golden hour just before sunset', 'blue hour twilight', 'dead of night with only moonlight', 'early morning with soft dawn light', 'overcast afternoon'.",
    )
    environment: str = Field(
        ...,
        description="Specific details about the surroundings. Examples: 'sunlit pool water reflecting shifting patterns; floating dollar-sign inflatables', 'heavy rain creating puddles that reflect neon signs; steam rising from manholes', 'gentle snowfall accumulating on windowsills; warm light spilling from cozy windows', 'desert wind kicking up sand clouds; distant lightning illuminating cacti silhouettes'.",
    )


class VisualDetails(BaseModel):
    """Describes the actions and props within the clip."""

    action: str = Field(
        ...,
        description="What the character is physically doing in the scene. Examples: 'Nyx leans on pool edge and, on beat four, fans her hand cheekily toward camera as droplets sparkle in the air', 'Marcus carefully plates microgreens with tweezers, each movement precise and deliberate', 'Luna-7 interfaces with a holographic display, her fingers dancing through floating data streams', 'character parkours across rooftops, leaping between buildings with fluid grace'.",
    )
    props: str = Field(
        None,
        description="Objects that appear or are interacted with in the scene. Examples: 'floating dollar-sign inflatables', 'antique brass telescope pointing toward star-filled sky', 'holographic chess set with pieces that glow and float', 'vintage motorcycle with chrome details and leather saddlebags'.",
    )


class Cinematography(BaseModel):
    """Defines the artistic visual style for this clip."""

    lighting: str = Field(
        ...,
        description="Specific lighting direction for this shot. Examples: 'high-key mid-day sunlight with specular highlights on wet skin', 'dramatic chiaroscuro lighting with deep shadows and bright highlights', 'soft window light with gauzy curtains creating dappled patterns', 'neon-lit night scene with colorful reflections on wet pavement', 'candlelit interior with warm, flickering ambiance'.",
    )
    tone: str = Field(
        ...,
        description="The intended mood and feeling of the clip. Examples: 'vibrant, playful, confident', 'dark, suspenseful, and mysterious', 'warm, nostalgic, and sentimental', 'ethereal, dreamlike, and surreal', 'gritty, intense, and raw'.",
    )
    color_grade: str = Field(
        ...,
        description="The color correction and mood for this clip. Examples: 'hyper-saturated neon-tropic (hot-pink, aqua, tangerine)', 'desaturated, gritty, and cool-toned for a noir look', 'warm, golden tones to evoke nostalgia', 'high-contrast black and white with selective color pops', 'teal and orange blockbuster color scheme'.",
    )


class AudioTrack(BaseModel):
    """Defines the sound elements specific to this clip."""

    lyrics: Optional[str] = Field(
        None,
        description="The lyrics to be lip-synced or heard. Examples: 'Splash-cash, bling-blap—pool water pshh! Charts skrrt! like my wave, hot tropics whoosh!', 'In the silence of the ancient halls, whispers of forgotten souls call', 'Dancing through the neon lights, city never sleeps at night', 'Breaking chains of yesterday, finding strength to walk away'.",
    )
    emotion: Optional[str] = Field(
        None,
        description="The emotional tone of the vocal performance. Examples: 'confident, tongue-in-cheek', 'somber and melancholic', 'energetic and joyful', 'haunting and ethereal', 'aggressive and defiant', 'tender and vulnerable'.",
    )
    flow: Optional[str] = Field(
        None,
        description="The rhythm and cadence of the lyrical delivery (especially for rap). Examples: 'double-time for first bar, brief half-time tag', 'slow, spoken-word style with dramatic pauses', 'melodic and sing-song with flowing transitions', 'staccato rapid-fire delivery', 'syncopated rhythm with off-beat emphasis'.",
    )
    wave_download_url: Optional[AnyUrl] = Field(
        None,
        description="A URL to a pre-existing audio file for this clip (if available).",
    )
    youtube_reference: Optional[AnyUrl] = Field(
        None,
        description="A URL to a YouTube video as a reference for style or content.",
    )
    audio_base64: Optional[str] = Field(
        None,
        description="A base64 encoded string of the audio data, for embedding it directly.",
    )
    # -- Fields from former AudioDefaults --
    format: str = Field(
        "wav",
        description="The desired audio file format. Examples: 'wav', 'mp3', 'flac', 'aac'.",
    )
    sample_rate_hz: int = Field(
        48000,
        description="The audio quality in Hertz, affecting fidelity. Examples: 48000, 44100, 96000, 192000.",
    )
    channels: int = Field(
        2,
        description="The number of audio channels. Examples: 2 (stereo), 1 (mono), 6 (5.1 surround), 8 (7.1 surround).",
    )
    style: str = Field(
        None,
        description="Describes the musical genre, tempo, and elements for this track. Examples: 'trap-pop rap, 145 BPM, swung hats, sub-bass', 'orchestral score with sweeping strings and dramatic percussion, 60 BPM', 'lo-fi hip hop, 80 BPM, jazzy chords, vinyl crackle', 'synthwave with arpeggiated basslines and retro drums, 120 BPM'.",
    )


class Dialogue(BaseModel):
    """Defines the spoken lines and how they are presented."""

    character: str = Field(
        ...,
        description="The character who is speaking. Examples: 'Nyx Cipher', 'The Mysterious Stranger', 'AI System Voice', 'Narrator'.",
    )
    line: str = Field(
        ...,
        description="The exact line of dialogue or lyrics. Examples: 'Splash-cash, bling-blap—pool water pshh! Charts skrrt! like my wave, hot tropics whoosh!', 'The memories are all that remain of what we once were', 'Access granted. Welcome to the future', 'In a world where nothing is as it seems...'.",
    )
    subtitles: bool = Field(
        default=False,
        description="A boolean to determine if subtitles should be rendered for this line. Subtitles should always be false. Never add subtitles to the video.",
    )


class Performance(BaseModel):
    """Controls for the character's animated performance in this clip."""

    mouth_shape_intensity: float = Field(
        None,
        description="Clip-specific override for lip-sync exaggeration (0=subtle, 1=exaggerated). Examples: 0.85, 0.3, 1.0, 0.1.",
    )
    eye_contact_ratio: float = Field(
        None,
        description="Clip-specific override for how often the character looks at the camera. Examples: 0.7, 0.1, 1.0, 0.5.",
    )


# -- Main Clip Model --


class Clip(BaseModel):
    """Defines a single video segment or shot."""

    id: str = Field(
        ...,
        description="A unique identifier for this specific clip. Examples: 'S1_SplashCash', 'Forest_Intro_001', 'Cyberpunk_Market_Scene_3B', 'Chase_Sequence_Final'.",
    )
    shot: Shot
    subject: Subject
    scene: Scene
    visual_details: VisualDetails
    cinematography: Cinematography
    audio_track: AudioTrack
    dialogue: Dialogue
    performance: Performance
    duration_sec: int = Field(
        ...,
        description="The exact duration of this clip in seconds. Examples: 8, 15, 3, 30, 45.",
    )
    aspect_ratio: str = Field(
        "16:9",
        description="The aspect ratio for this specific clip. Examples: '16:9' (standard widescreen), '9:16' (vertical/mobile), '2.35:1' (cinematic), '4:3' (classic), '1:1' (square).",
    )


class CharacterProfile(BaseModel):
    """A detailed, consistent profile of the character's core attributes."""

    name: str = Field(
        ...,
        description="The primary name of the character. Examples: 'Nyx Cipher', 'Kaelen the Shadowmancer', 'Unit 734', 'Dr. Sarah Chen'.",
    )
    age: int = Field(
        ...,
        description="Character's apparent age. Examples: 27, 350, 5, 72, 16.",
    )
    height: str = Field(
        ...,
        description="Character's height, can include multiple units. Examples: '5'8\" / 173 cm', '7'2\" / 218 cm', '4'11\" / 150 cm', '6'0\" / 183 cm'.",
    )
    build: str = Field(
        ...,
        description="Describes the character's body type and physique. Examples: 'lean, athletic, swimmer's shoulders', 'stocky and muscular', 'delicate and ethereal', 'tall and lanky with dancer's grace', 'compact and powerful'.",
    )
    skin_tone: str = Field(
        ...,
        description="Defines the color and texture of the character's skin. Examples: 'deep bronze with a subtle sun-kissed glow', 'pale porcelain with a dusting of freckles', 'rich ebony with natural luminescence', 'olive-toned with weathered texture', 'metallic, iridescent scales'.",
    )
    hair: str = Field(
        ...,
        description="Describes hair color, length, and style. Examples: 'jet-black, shoulder-length, slicked straight back and dripping', 'silver-white pixie cut with asymmetrical bangs', 'auburn curls cascading past the shoulders', 'buzz-cut platinum blonde', 'bald with intricate henna patterns'.",
    )
    eyes: str = Field(
        ...,
        description="Details the shape and color of the character's eyes. Examples: 'almond-shaped hazel with faint gold flecks', 'wide, ice-blue and piercing', 'deep brown with warm amber highlights', 'green eyes with heterochromia (one blue)', 'glowing crimson without pupils'.",
    )
    distinguishing_marks: str = Field(
        None,
        description="Unique features like tattoos, scars, or piercings. Examples: 'tiny star tattoo tucked behind her right ear; gold stud in upper left helix', 'jagged lightning-bolt scar across the left temple', 'intricate sleeve tattoo depicting ocean waves', 'network of glowing cybernetic implants along the jawline'.",
    )
    demeanour: str = Field(
        ...,
        description="The character's typical personality, mood, and expression. Examples: 'playfully self-assured, almost dare-you smirk', 'stoic and world-weary with gentle eyes', 'manic energy with unpredictable mood swings', 'calm and collected with hidden intensity', 'warm and approachable with infectious laughter'.",
    )
    # -- Fields from former GlobalStyle --
    default_outfit: str = Field(
        ...,
        description="The character's default or primary outfit. Examples: 'metallic-coral bikini, mirrored sunglasses, gold hoop earrings', 'charcoal wool coat over vintage band t-shirt and distressed jeans', 'flowing white linen dress with delicate embroidery', 'tactical black jumpsuit with utility harness', 'three-piece pinstripe suit with pocket watch'.",
    )
    mouth_shape_intensity: float = Field(
        ...,
        description="Controls the exaggeration of mouth movements for lip-syncing (0=subtle, 1=exaggerated). Examples: 0.85, 0.5, 1.0, 0.25.",
    )
    eye_contact_ratio: float = Field(
        ...,
        description="The percentage of time the character should be looking directly at the camera. Examples: 0.7, 0.2, 0.9, 0.5.",
    )


class VideoSchema(BaseModel):
    """The root model, containing a list of characters to be generated."""

    characters: List[CharacterProfile] = Field(
        ...,
        description="A detailed, consistent profile of the character's core attributes.",
    )
    clips: List[Clip] = Field(
        ...,
        description="An array containing definitions for each individual video segment or shot.",
    )


client = genai.Client()


def generate_scenes(
    idea: str,
    output_dir: str,
    number_of_scenes: int,
) -> list[Scene]:
    """Generates scene descriptions for a video based on an idea.

    Args:
        idea: The core concept or topic of the video.
        character_description: A visual description of the main character.
        character_characteristics: The personality traits of the character.
        number_of_scenes: The number of scenes to generate.
        video_type: The type of video (e.g., 'vlog', 'commercial').
        video_characteristics: The overall style of the video.
        camera_angle: The primary camera perspective.
        output_dir: The directory to save the generated scene descriptions.

    Returns:
        A list of Scene objects, each containing a description for a scene.
    """
    os.makedirs(output_dir, exist_ok=True)
    logger.info(f"Generating {number_of_scenes} scenes for the idea: '{idea}'")

    response = client.models.generate_content(
        model="gemini-2.5-pro",
        contents=f"""
        {idea}
        The video should have a maximum of {number_of_scenes} scenes, each with a duration of 8 seconds.
        """,
        config=genai.types.GenerateContentConfig(
            response_mime_type="application/json",
            response_json_schema=VideoSchema.model_json_schema(),
        ),
    )

    video_schema = json.loads(response.text)

    with open(os.path.join(output_dir, "script.json"), "w") as f:
        f.write(response.text)

    return video_schema


def generate_video(
    prompt: str,
    image: Image,
    aspect_ratio: str = "16:9",
    output_dir: str = "videos",
    fname: str = "video.mp4",
) -> str:
    """Generates a single video clip from a text prompt.

    Args:
        prompt: The text prompt describing the video content.
        negative_prompt: A description of what to avoid in the video.
        aspect_ratio: The aspect ratio of the video (e.g., "16:9").
        output_dir: The directory to save the generated video file.
        fname: The filename for the saved video.

    Returns:
        The file path of the generated video.
    """
    # Create output directory if it doesn't exist
    os.makedirs(output_dir, exist_ok=True)

    # Generate video
    logger.info(f"Generating video in {aspect_ratio} from prompt: {prompt[:100]}...")
    operation = client.models.generate_videos(
        model="veo-3.0-generate-preview",
        prompt=prompt,
        image=image,
        config=genai.types.GenerateVideosConfig(
            aspect_ratio="16:9",  # currently only 16:9 is supported
            # person_generation="allow_all",
        ),
    )
    # Wait for videos to generate
    while not operation.done:
        logger.info("Waiting for video to generate...")
        time.sleep(10)
        operation = client.operations.get(operation)

    if operation.response.generated_videos is None:
        raise RuntimeError(operation.response)

    for video in operation.response.generated_videos:
        client.files.download(file=video.video)
        video.video.save(os.path.join(output_dir, fname))

    return os.path.join(output_dir, fname)


def generate_image(
    prompt: str,
    output_dir: str = "images",
    fname: str = "image.png",
) -> Image:
    """Generates an image from a text prompt."""
    os.makedirs(output_dir, exist_ok=True)
    logger.info(f"Generating image with prompt: {prompt[:100]}...")

    image = client.models.generate_images(
        model="imagen-3.0-generate-002",
        prompt=prompt,
        config=genai.types.GenerateImagesConfig(
            aspect_ratio="16:9",
        ),
    )

    image.generated_images[0].image.save(os.path.join(output_dir, fname))

    return image.generated_images[0].image


def edit_image(
    image: Image,
    prompt: str,
    output_dir: str = "images",
    fname: str = "edited_image.png",
) -> types.Image:
    """Edits an image with a text prompt."""

    prompt = f"Edit the image to fit the following prompt: {prompt}"
    logger.info(f"Editing image with prompt: {prompt[:100]}...")

    response = client.models.generate_content(
        model="gemini-2.0-flash-preview-image-generation",
        contents=[
            {
                "role": "user",
                "parts": [
                    {"text": prompt},
                    {
                        "inline_data": {
                            "mime_type": image.mime_type,
                            "data": image.image_bytes,
                        }
                    },
                ],
            },
        ],
        config=types.GenerateContentConfig(
            response_modalities=["TEXT", "IMAGE"],
        ),
    )

    for part in response.candidates[0].content.parts:
        if part.text is not None:
            logger.info(part.text)
        elif part.inline_data is not None:
            image = Image.open(BytesIO((part.inline_data.data)))
            image.save(os.path.join(output_dir, fname))

    return types.Image.from_file(location=os.path.join(output_dir, fname))


def merge_videos(
    video_files: list[str], output_file: str = "vlog.mp4", output_dir: str = "videos"
) -> str:
    """Merges multiple video files into a single video.

    Args:
        video_files: A list of paths to the video files to merge.
        output_file: The filename for the final merged video.
        output_dir: The directory to save the final video.

    Returns:
        The file path of the merged video.
    """
    os.makedirs(output_dir, exist_ok=True)
    logger.info(f"Merging {len(video_files)} video files into {output_file}")
    # Load each video clip
    clips = [VideoFileClip(file) for file in video_files]

    # Concatenate the video clips
    final_clip = concatenate_videoclips(clips)

    # Write the final video file
    output_path = os.path.join(output_dir, output_file)
    final_clip.write_videofile(
        output_path,
        codec="libx264",
        audio_codec="aac",
    )

    return os.path.join(output_dir, output_file)


def generate_vlog(
    idea: str,
    number_of_scenes: int = 4,
    aspect_ratio: str = "16:9",
    output_dir: str = "videos",
) -> None:
    """Generates a complete vlog with multiple scenes.

    This function orchestrates the entire process:
    1. Generates scene descriptions.
    2. Generates a video for each scene.
    3. Merges the videos into a final vlog.

    Args:
        idea: The core concept for the vlog.
        character_description: A description of the main character.
        character_characteristics: The personality of the character.
        video_type: The type of video to create.
        video_characteristics: The visual style of the vlog.
        camera_angle: The camera angles to use.
        aspect_ratio: The aspect ratio of the final video.
        number_of_scenes: The number of scenes in the vlog.
        output_dir: The directory to save all generated files (scenes and videos).
    """
    # Create a unique subdirectory for this vlog
    vlog_subdir_name = re.sub(r"[^a-z0-9]+", "-", idea.lower()).strip("-")[:35]
    vlog_output_dir = os.path.join(output_dir, vlog_subdir_name)
    os.makedirs(vlog_output_dir, exist_ok=True)
    logger.info(f"Starting vlog generation for idea: '{idea}'")
    logger.info(f"Output will be saved to '{vlog_output_dir}'")

    script = generate_scenes(
        idea=idea,
        output_dir=vlog_output_dir,
        number_of_scenes=number_of_scenes,
    )

    video_files = []

    logger.info("Generating start image...")
    start_image = generate_image(
        prompt=json.dumps(
            {"characters": script["characters"], "clips": [script["clips"][0]]}
        ),
        output_dir=vlog_output_dir,
        fname="start_image.png",
    )

    for n, scene in enumerate(script["clips"]):
        logger.info(f"Processing scene {n + 1}/{len(script['clips'])}")
        scene_object = {"characters": script["characters"], "clips": [scene]}

        if n > 0:
            logger.info(f"Editing image for scene {n + 1}")
            scene_image = edit_image(
                image=start_image,
                prompt=json.dumps(scene_object),
                output_dir=vlog_output_dir,
                fname=f"scene_{n}_image.png",
            )
        else:
            scene_image = start_image

        logger.info(f"Generating video for scene {n + 1}")
        video_file = generate_video(
            json.dumps(scene_object),
            scene_image,
            fname=f"video_{n}.mp4",
            output_dir=vlog_output_dir,
            aspect_ratio=aspect_ratio,
        )
        video_files.append(video_file)
    merge_videos(video_files, "vlog.mp4", output_dir=vlog_output_dir)


if __name__ == "__main__":
    ideas = [
        ("A realistic energy drink commercial for athletes.", 3),
        (
            "A stormtrooper being a confused tourist in central London complaining about the weather.",
            4,
        ),
        ("A cartoon for kids about how addition works", 3),
    ]

    for idea, number_of_scenes in ideas:
        try:
            generate_vlog(
                idea=idea,
                number_of_scenes=number_of_scenes,
            )
        except Exception as e:
            print("Rerunning...")
            generate_vlog(
                idea=idea,
                number_of_scenes=number_of_scenes,
            )<|MERGE_RESOLUTION|>--- conflicted
+++ resolved
@@ -19,11 +19,7 @@
 
 from io import BytesIO
 import json
-<<<<<<< HEAD
-=======
 import os
-import re
->>>>>>> 7f3a7537
 import time
 from google import genai
 from google.genai import types
@@ -39,21 +35,7 @@
 logger = logging.getLogger(__name__)
 logger.setLevel(logging.INFO)
 
-# Import the environment loader utility
-from env_loader import load_env_from_base, get_env_var
-
-# Load environment variables from .env file
-load_env_from_base()
-
-# Create Gemini client with API key
-api_key = get_env_var("GEMINI_API_KEY", required=True)
-client = genai.Client(api_key=api_key)
-
-import pydantic
-from typing import List, Optional
-
-# Basic types for validation
-from pydantic import BaseModel, Field, AnyUrl
+client = genai.Client()
 
 
 class Shot(BaseModel):
